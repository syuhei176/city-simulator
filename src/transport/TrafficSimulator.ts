import { Grid } from '@/core/Grid';
import { RoadNetwork } from './RoadNetwork';
import { PathFinding } from './PathFinding';
import { Vehicle, VehicleType, VehicleState } from './Vehicle';

/**
 * Traffic simulator that manages vehicle spawning and movement
 */
export class TrafficSimulator {
  private grid: Grid;
  private network: RoadNetwork;
  private pathFinding: PathFinding;
  private vehicles: Map<string, Vehicle>;
  private nextVehicleId: number = 0;
<<<<<<< HEAD
=======

  // Simulation parameters
  private spawnRate: number = 0.3; // Probability of spawning vehicle per tick
  private maxVehicles: number = 100;
>>>>>>> 0ab356fd
  private cellSize: number;

  // Statistics
  private totalVehiclesSpawned: number = 0;
  private totalVehiclesArrived: number = 0;
  private arrivedVehicles: string[] = [];

  constructor(
    grid: Grid,
    network: RoadNetwork,
    pathFinding: PathFinding,
    cellSize: number
  ) {
    this.grid = grid;
    this.network = network;
    this.pathFinding = pathFinding;
    this.cellSize = cellSize;
    this.vehicles = new Map();
  }

  // Debug counter for logging
  private updateCounter: number = 0;

  /**
   * Update simulation
   */
  update(): void {
<<<<<<< HEAD
=======
    this.updateCounter++;

    // Log every 100 updates to confirm update is being called
    if (this.updateCounter % 100 === 0) {
      console.log(`[Traffic Update] Update #${this.updateCounter}, vehicles: ${this.vehicles.size}, nodes: ${this.network.getAllNodes().length}`);
    }

    // Try to spawn new vehicles
    if (Math.random() < this.spawnRate && this.vehicles.size < this.maxVehicles) {
      this.spawnRandomVehicle();
    }

>>>>>>> 0ab356fd
    // Update all vehicles
    const vehiclesToRemove: string[] = [];

    for (const vehicle of this.vehicles.values()) {
      vehicle.update(this.cellSize);

      // Update vehicle speed based on traffic
      this.updateVehicleSpeed(vehicle);

      // Remove arrived vehicles
      if (vehicle.hasArrived()) {
        vehiclesToRemove.push(vehicle.id);
        this.totalVehiclesArrived++;
        this.arrivedVehicles.push(vehicle.id);
      }
    }

    // Remove arrived vehicles
    for (const id of vehiclesToRemove) {
      this.vehicles.delete(id);
    }

    // Update traffic density on roads
    this.updateTrafficDensity();
  }

  // Track spawn attempts
  private spawnAttempts: number = 0;

  /**
   * Create and add a vehicle to the simulation (for commute)
   */
<<<<<<< HEAD
  createCommuteVehicle(
    start: { x: number; y: number },
    end: { x: number; y: number }
  ): string | null {
    const nodes = this.network.getAllNodes();
    if (nodes.length < 2) {
      return null;
=======
  private spawnRandomVehicle(): void {
    // Use only connected nodes to ensure path exists
    const nodes = this.network.getConnectedNodes();
    if (nodes.length < 2) {
      // Log every time to understand the issue
      console.log(`[Vehicle Spawn] Cannot spawn: insufficient connected road nodes (${nodes.length} nodes, need at least 2)`);
      return;
>>>>>>> 0ab356fd
    }

    // Find nearest road nodes to start and end positions
    const startNode = this.pathFinding.findNearestRoadNode(start);
    const endNode = this.pathFinding.findNearestRoadNode(end);

    if (!startNode || !endNode) {
      return null;
    }

<<<<<<< HEAD
    if (startNode.id === endNode.id) {
      return null;
=======
    this.spawnAttempts++;

    if (startNode.id === endNode.id) {
      if (this.spawnAttempts <= 3) {
        console.log(`[Vehicle Spawn] Cannot spawn: start and end nodes are the same (${startNode.id})`);
      }
      return;
    }

    // Log first few spawn attempts with full details
    if (this.spawnAttempts <= 5) {
      console.log(`[Vehicle Spawn] Attempt #${this.spawnAttempts}: ${startNode.id} -> ${endNode.id} (from ${nodes.length} connected nodes)`);
      console.log(`  Start node connections (${startNode.connections.length}):`, startNode.connections.join(', '));
      console.log(`  End node connections (${endNode.connections.length}):`, endNode.connections.join(', '));
>>>>>>> 0ab356fd
    }

    // Find path
    const path = this.pathFinding.findPathBetweenNodes(startNode.id, endNode.id);
    if (!path.exists) {
<<<<<<< HEAD
      return null;
=======
      if (this.spawnAttempts <= 3) {
        console.log(`[Vehicle Spawn] Cannot spawn: no path found from ${startNode.id} to ${endNode.id}`);
      }
      return;
>>>>>>> 0ab356fd
    }

    // Create vehicle
    const vehicleId = `commute_${this.nextVehicleId++}`;
    const vehicle = new Vehicle(
      vehicleId,
      VehicleType.CAR,
      startNode.position,
      endNode.position
    );

    vehicle.setPath(path);
<<<<<<< HEAD
    this.vehicles.set(vehicleId, vehicle);
    this.totalVehiclesSpawned++;

    // Log first few commute vehicle spawns
    if (this.totalVehiclesSpawned <= 10 || this.totalVehiclesSpawned % 50 === 0) {
      console.log(`[TrafficSimulator] Commute vehicle created: ${vehicleId} from ${startNode.id} to ${endNode.id} (total: ${this.totalVehiclesSpawned}, current: ${this.vehicles.size})`);
=======

    // Set initial speed to a reasonable value (50-70% of max speed)
    const initialSpeedRatio = 0.5 + Math.random() * 0.2; // 50-70%
    vehicle.speed = vehicle.maxSpeed * initialSpeedRatio;

    this.vehicles.set(vehicle.id, vehicle);
    this.totalVehiclesSpawned++;

    // Log first few vehicle spawns
    if (this.totalVehiclesSpawned <= 3) {
      console.log(`Vehicle spawned: ${vehicle.id} at speed ${vehicle.speed.toFixed(2)} (total: ${this.totalVehiclesSpawned})`);
>>>>>>> 0ab356fd
    }

    return vehicleId;
  }

  /**
   * Update vehicle speed based on surrounding traffic
   */
  private updateVehicleSpeed(vehicle: Vehicle): void {
    if (vehicle.state !== VehicleState.MOVING) return;

    const cellPos = vehicle.getCellPosition();
    const cell = this.grid.getCell(cellPos.x, cellPos.y);
    if (!cell || !cell.isRoad()) {
      vehicle.decelerate(0.1);
      return;
    }

    // Check for vehicles ahead
    const hasVehicleAhead = this.checkVehicleAhead(vehicle);

    if (hasVehicleAhead) {
      // Slow down if vehicle ahead
      vehicle.decelerate(0.05);
    } else {
      // Check traffic density
      const trafficDensity = cell.trafficDensity;

      if (trafficDensity > 80) {
        // Heavy traffic - slow down
        vehicle.decelerate(0.03);
      } else if (trafficDensity > 50) {
        // Moderate traffic - maintain speed slightly slower
        vehicle.decelerate(0.005);
      } else {
        // Light traffic - speed up more aggressively
        vehicle.accelerate(0.05);
      }
    }
  }

  /**
   * Check if there's a vehicle ahead
   */
  private checkVehicleAhead(vehicle: Vehicle): boolean {
    const minDistance = 1.5; // Minimum safe distance

    for (const other of this.vehicles.values()) {
      if (other.id === vehicle.id) continue;
      if (other.state !== VehicleState.MOVING) continue;

      // Check if on same path and ahead
      if (!vehicle.path || !other.path) continue;

      const dx = other.position.x - vehicle.position.x;
      const dy = other.position.y - vehicle.position.y;
      const distance = Math.sqrt(dx * dx + dy * dy);

      if (distance < minDistance) {
        // Check if ahead in direction of travel
        const targetDx = vehicle.targetPosition.x - vehicle.position.x;
        const targetDy = vehicle.targetPosition.y - vehicle.position.y;
        const dotProduct = dx * targetDx + dy * targetDy;

        if (dotProduct > 0) {
          return true;
        }
      }
    }

    return false;
  }

  /**
   * Update traffic density on road cells
   */
  private updateTrafficDensity(): void {
    // Reset all densities
    const roadCells = this.grid.getRoadCells();
    for (const cell of roadCells) {
      cell.trafficDensity = 0;
    }

    // Count vehicles on each cell
    const cellVehicleCount = new Map<string, number>();

    for (const vehicle of this.vehicles.values()) {
      const cellPos = vehicle.getCellPosition();
      const key = `${cellPos.x},${cellPos.y}`;
      cellVehicleCount.set(key, (cellVehicleCount.get(key) || 0) + 1);
    }

    // Update densities (normalize to 0-100)
    for (const [key, count] of cellVehicleCount.entries()) {
      const [x, y] = key.split(',').map(Number);
      const cell = this.grid.getCell(x, y);
      if (cell && cell.isRoad()) {
        // Scale density (5 vehicles = 100% congestion)
        cell.trafficDensity = Math.min(100, (count / 5) * 100);
      }
    }

    // Apply smoothing to neighboring cells
    this.smoothTrafficDensity();
  }

  /**
   * Smooth traffic density to neighbors
   */
  private smoothTrafficDensity(): void {
    const roadCells = this.grid.getRoadCells();
    const densities = new Map<string, number>();

    for (const cell of roadCells) {
      const neighbors = this.grid.getAllNeighbors(cell.x, cell.y);
      const roadNeighbors = neighbors.filter(n => n.isRoad());

      if (roadNeighbors.length === 0) continue;

      const avgDensity = roadNeighbors.reduce((sum, n) => sum + n.trafficDensity, cell.trafficDensity)
        / (roadNeighbors.length + 1);

      densities.set(`${cell.x},${cell.y}`, avgDensity);
    }

    // Apply smoothed densities
    for (const [key, density] of densities.entries()) {
      const [x, y] = key.split(',').map(Number);
      const cell = this.grid.getCell(x, y);
      if (cell) {
        cell.trafficDensity = density;
      }
    }
  }

  /**
   * Get all vehicles
   */
  getVehicles(): Vehicle[] {
    return Array.from(this.vehicles.values());
  }

  /**
   * Get vehicle count
   */
  getVehicleCount(): number {
    return this.vehicles.size;
  }

  /**
   * Get statistics
   */
  getStats() {
    const vehicles = Array.from(this.vehicles.values());
    const movingVehicles = vehicles.filter(v => v.state === VehicleState.MOVING);
    const stoppedVehicles = vehicles.filter(v => v.state === VehicleState.STOPPED || v.state === VehicleState.WAITING);

    const avgSpeed = vehicles.length > 0
      ? vehicles.reduce((sum, v) => sum + v.speed, 0) / vehicles.length
      : 0;

    const avgCongestion = vehicles.length > 0
      ? vehicles.reduce((sum, v) => sum + v.getCongestionLevel(), 0) / vehicles.length
      : 0;

    return {
      totalVehicles: this.vehicles.size,
      movingVehicles: movingVehicles.length,
      stoppedVehicles: stoppedVehicles.length,
      totalSpawned: this.totalVehiclesSpawned,
      totalArrived: this.totalVehiclesArrived,
      averageSpeed: avgSpeed,
      averageCongestion: avgCongestion,
    };
  }

  /**
   * Get and clear arrived vehicles (for commute tracking)
   */
  getAndClearArrivedVehicles(): string[] {
    const arrived = [...this.arrivedVehicles];
    this.arrivedVehicles = [];
    return arrived;
  }

  /**
   * Check if a vehicle exists
   */
  hasVehicle(vehicleId: string): boolean {
    return this.vehicles.has(vehicleId);
  }

  /**
   * Clear all vehicles
   */
  clearVehicles(): void {
    this.vehicles.clear();
  }
}<|MERGE_RESOLUTION|>--- conflicted
+++ resolved
@@ -12,19 +12,15 @@
   private pathFinding: PathFinding;
   private vehicles: Map<string, Vehicle>;
   private nextVehicleId: number = 0;
-<<<<<<< HEAD
-=======
-
-  // Simulation parameters
-  private spawnRate: number = 0.3; // Probability of spawning vehicle per tick
-  private maxVehicles: number = 100;
->>>>>>> 0ab356fd
   private cellSize: number;
 
   // Statistics
   private totalVehiclesSpawned: number = 0;
   private totalVehiclesArrived: number = 0;
   private arrivedVehicles: string[] = [];
+
+  // Debug counter for logging
+  private updateCounter: number = 0;
 
   constructor(
     grid: Grid,
@@ -39,15 +35,10 @@
     this.vehicles = new Map();
   }
 
-  // Debug counter for logging
-  private updateCounter: number = 0;
-
   /**
    * Update simulation
    */
   update(): void {
-<<<<<<< HEAD
-=======
     this.updateCounter++;
 
     // Log every 100 updates to confirm update is being called
@@ -55,12 +46,6 @@
       console.log(`[Traffic Update] Update #${this.updateCounter}, vehicles: ${this.vehicles.size}, nodes: ${this.network.getAllNodes().length}`);
     }
 
-    // Try to spawn new vehicles
-    if (Math.random() < this.spawnRate && this.vehicles.size < this.maxVehicles) {
-      this.spawnRandomVehicle();
-    }
-
->>>>>>> 0ab356fd
     // Update all vehicles
     const vehiclesToRemove: string[] = [];
 
@@ -87,29 +72,17 @@
     this.updateTrafficDensity();
   }
 
-  // Track spawn attempts
-  private spawnAttempts: number = 0;
-
   /**
    * Create and add a vehicle to the simulation (for commute)
    */
-<<<<<<< HEAD
   createCommuteVehicle(
     start: { x: number; y: number },
     end: { x: number; y: number }
   ): string | null {
-    const nodes = this.network.getAllNodes();
-    if (nodes.length < 2) {
-      return null;
-=======
-  private spawnRandomVehicle(): void {
     // Use only connected nodes to ensure path exists
     const nodes = this.network.getConnectedNodes();
     if (nodes.length < 2) {
-      // Log every time to understand the issue
-      console.log(`[Vehicle Spawn] Cannot spawn: insufficient connected road nodes (${nodes.length} nodes, need at least 2)`);
-      return;
->>>>>>> 0ab356fd
+      return null;
     }
 
     // Find nearest road nodes to start and end positions
@@ -120,38 +93,14 @@
       return null;
     }
 
-<<<<<<< HEAD
     if (startNode.id === endNode.id) {
       return null;
-=======
-    this.spawnAttempts++;
-
-    if (startNode.id === endNode.id) {
-      if (this.spawnAttempts <= 3) {
-        console.log(`[Vehicle Spawn] Cannot spawn: start and end nodes are the same (${startNode.id})`);
-      }
-      return;
-    }
-
-    // Log first few spawn attempts with full details
-    if (this.spawnAttempts <= 5) {
-      console.log(`[Vehicle Spawn] Attempt #${this.spawnAttempts}: ${startNode.id} -> ${endNode.id} (from ${nodes.length} connected nodes)`);
-      console.log(`  Start node connections (${startNode.connections.length}):`, startNode.connections.join(', '));
-      console.log(`  End node connections (${endNode.connections.length}):`, endNode.connections.join(', '));
->>>>>>> 0ab356fd
     }
 
     // Find path
     const path = this.pathFinding.findPathBetweenNodes(startNode.id, endNode.id);
     if (!path.exists) {
-<<<<<<< HEAD
       return null;
-=======
-      if (this.spawnAttempts <= 3) {
-        console.log(`[Vehicle Spawn] Cannot spawn: no path found from ${startNode.id} to ${endNode.id}`);
-      }
-      return;
->>>>>>> 0ab356fd
     }
 
     // Create vehicle
@@ -164,26 +113,17 @@
     );
 
     vehicle.setPath(path);
-<<<<<<< HEAD
+
+    // Set initial speed to a reasonable value (50-70% of max speed)
+    const initialSpeedRatio = 0.5 + Math.random() * 0.2; // 50-70%
+    vehicle.speed = vehicle.maxSpeed * initialSpeedRatio;
+
     this.vehicles.set(vehicleId, vehicle);
     this.totalVehiclesSpawned++;
 
     // Log first few commute vehicle spawns
     if (this.totalVehiclesSpawned <= 10 || this.totalVehiclesSpawned % 50 === 0) {
       console.log(`[TrafficSimulator] Commute vehicle created: ${vehicleId} from ${startNode.id} to ${endNode.id} (total: ${this.totalVehiclesSpawned}, current: ${this.vehicles.size})`);
-=======
-
-    // Set initial speed to a reasonable value (50-70% of max speed)
-    const initialSpeedRatio = 0.5 + Math.random() * 0.2; // 50-70%
-    vehicle.speed = vehicle.maxSpeed * initialSpeedRatio;
-
-    this.vehicles.set(vehicle.id, vehicle);
-    this.totalVehiclesSpawned++;
-
-    // Log first few vehicle spawns
-    if (this.totalVehiclesSpawned <= 3) {
-      console.log(`Vehicle spawned: ${vehicle.id} at speed ${vehicle.speed.toFixed(2)} (total: ${this.totalVehiclesSpawned})`);
->>>>>>> 0ab356fd
     }
 
     return vehicleId;
